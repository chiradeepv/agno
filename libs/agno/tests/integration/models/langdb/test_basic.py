import pytest
from pydantic import BaseModel, Field

from agno.agent import Agent, RunResponse  # noqa
from agno.db.sqlite import SqliteDb
from agno.models.langdb import LangDB


def _assert_metrics(response: RunResponse):
    assert response.metrics is not None
    input_tokens = response.metrics.input_tokens
    output_tokens = response.metrics.output_tokens
    total_tokens = response.metrics.total_tokens

    assert input_tokens > 0
    assert output_tokens > 0
    assert total_tokens > 0
    assert total_tokens == input_tokens + output_tokens


def test_basic():
    agent = Agent(model=LangDB(id="gemini-1.5-pro-latest"), markdown=True, telemetry=False)

    # Print the response in the terminal
    response: RunResponse = agent.run("Share a 2 sentence horror story")

    assert response.content is not None
    assert response.messages is not None
    assert len(response.messages) == 3
    assert [m.role for m in response.messages] == ["system", "user", "assistant"]

    _assert_metrics(response)


def test_basic_stream():
    agent = Agent(model=LangDB(id="gemini-1.5-pro-latest"), markdown=True, telemetry=False)

    response_stream = agent.run("Share a 2 sentence horror story", stream=True)

    # Verify it's an iterator
    assert hasattr(response_stream, "__iter__")

    responses = list(response_stream)
    assert len(responses) > 0
    for response in responses:
        assert response.content is not None

    assert agent.run_response is not None
    _assert_metrics(agent.run_response)


@pytest.mark.asyncio
async def test_async_basic():
    agent = Agent(model=LangDB(id="gemini-1.5-pro-latest"), markdown=True, telemetry=False)

    response = await agent.arun("Share a 2 sentence horror story")

    assert response.content is not None
    assert response.messages is not None
    assert len(response.messages) == 3
    assert [m.role for m in response.messages] == ["system", "user", "assistant"]
    _assert_metrics(response)


@pytest.mark.asyncio
async def test_async_basic_stream():
    agent = Agent(model=LangDB(id="gemini-1.5-pro-latest"), markdown=True, telemetry=False)

    async for response in agent.arun("Share a 2 sentence horror story", stream=True):
        assert response.content is not None

    assert agent.run_response is not None
    _assert_metrics(agent.run_response)


def test_with_memory():
    agent = Agent(
        model=LangDB(id="gemini-1.5-pro-latest"),
        add_history_to_context=True,
        markdown=True,
        telemetry=False,
    )

    # First interaction
    response1 = agent.run("My name is John Smith")
    assert response1.content is not None

    # Second interaction should remember the name
    response2 = agent.run("What's my name?")
    assert response2.content is not None
    assert "John Smith" in response2.content

    # Verify memories were created
    messages = agent.get_messages_for_session()
    assert len(messages) == 5
    assert [m.role for m in messages] == ["system", "user", "assistant", "user", "assistant"]

    # Test metrics structure and types
    _assert_metrics(response2)


def test_structured_output():
    class MovieScript(BaseModel):
        title: str = Field(..., description="Movie title")
        genre: str = Field(..., description="Movie genre")
        plot: str = Field(..., description="Brief plot summary")

    agent = Agent(model=LangDB(id="gemini-1.5-pro-latest"), response_model=MovieScript, telemetry=False)

    response = agent.run("Create a movie about time travel")

    # Verify structured output
    assert isinstance(response.content, MovieScript)
    assert response.content.title is not None
    assert response.content.genre is not None
    assert response.content.plot is not None


def test_json_response_mode():
    class MovieScript(BaseModel):
        title: str = Field(..., description="Movie title")
        genre: str = Field(..., description="Movie genre")
        plot: str = Field(..., description="Brief plot summary")

    agent = Agent(
        model=LangDB(id="gemini-1.5-pro-latest"),
        response_model=MovieScript,
        use_json_mode=True,
        telemetry=False,
    )

    response = agent.run("Create a movie about time travel")

    # Verify structured output
    assert isinstance(response.content, MovieScript)
    assert response.content.title is not None
    assert response.content.genre is not None
    assert response.content.plot is not None


def test_history():
    agent = Agent(
        model=LangDB(id="gemini-1.5-pro-latest"),
<<<<<<< HEAD
        storage=SqliteStorage(table_name="agent_sessions", db_file="tmp/agent_db.db"),
=======
        db=SqliteDb(db_file="tmp/langdb/test_basic.db"),
>>>>>>> 383e2f99
        add_history_to_context=True,
        telemetry=False,
    )
    agent.run("Hello")
    assert agent.run_response is not None
    assert agent.run_response.messages is not None
    assert len(agent.run_response.messages) == 2
    agent.run("Hello 2")
    assert agent.run_response is not None
    assert agent.run_response.messages is not None
    assert len(agent.run_response.messages) == 4
    agent.run("Hello 3")
    assert agent.run_response is not None
    assert agent.run_response.messages is not None
    assert len(agent.run_response.messages) == 6
    agent.run("Hello 4")
    assert agent.run_response is not None
    assert agent.run_response.messages is not None
    assert len(agent.run_response.messages) == 8<|MERGE_RESOLUTION|>--- conflicted
+++ resolved
@@ -141,11 +141,7 @@
 def test_history():
     agent = Agent(
         model=LangDB(id="gemini-1.5-pro-latest"),
-<<<<<<< HEAD
-        storage=SqliteStorage(table_name="agent_sessions", db_file="tmp/agent_db.db"),
-=======
         db=SqliteDb(db_file="tmp/langdb/test_basic.db"),
->>>>>>> 383e2f99
         add_history_to_context=True,
         telemetry=False,
     )
