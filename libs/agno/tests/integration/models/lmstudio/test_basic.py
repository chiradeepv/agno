--- conflicted
+++ resolved
@@ -138,11 +138,7 @@
 def test_history():
     agent = Agent(
         model=LMStudio(id="qwen2.5-7b-instruct-1m"),
-<<<<<<< HEAD
-        storage=SqliteAgentStorage(table_name="agent_sessions", db_file="tmp/agent_db.db"),
-=======
         db=SqliteDb(db_file="tmp/lmstudio/test_basic.db"),
->>>>>>> 383e2f99
         add_history_to_context=True,
         telemetry=False,
     )
