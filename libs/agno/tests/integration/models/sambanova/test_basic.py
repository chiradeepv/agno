import pytest
from pydantic import BaseModel, Field

from agno.agent import Agent, RunResponse
from agno.db.sqlite import SqliteDb
from agno.models.sambanova import Sambanova


def _assert_metrics(response: RunResponse):
    assert response.metrics is not None
    input_tokens = response.metrics.input_tokens
    output_tokens = response.metrics.output_tokens
    total_tokens = response.metrics.total_tokens

    assert input_tokens > 0
    assert output_tokens > 0
    assert total_tokens > 0
    assert total_tokens == input_tokens + output_tokens


def test_basic():
    agent = Agent(model=Sambanova(id="Meta-Llama-3.1-8B-Instruct"), markdown=True, telemetry=False)

    response: RunResponse = agent.run("Share a 2 sentence horror story")

    assert response.content is not None
    assert response.messages is not None
    assert len(response.messages) == 3
    assert [m.role for m in response.messages] == ["system", "user", "assistant"]

    _assert_metrics(response)


def test_basic_stream():
    agent = Agent(model=Sambanova(id="Meta-Llama-3.1-8B-Instruct"), markdown=True, telemetry=False)

    for response in agent.run("Share a 2 sentence horror story", stream=True):
        assert response.content is not None

    assert agent.run_response is not None
    _assert_metrics(agent.run_response)


@pytest.mark.asyncio
async def test_async_basic():
    agent = Agent(model=Sambanova(id="Meta-Llama-3.1-8B-Instruct"), markdown=True, telemetry=False)

    response = await agent.arun("Share a 2 sentence horror story")

    assert response.content is not None
    assert response.messages is not None
    assert len(response.messages) == 3
    assert [m.role for m in response.messages] == ["system", "user", "assistant"]
    _assert_metrics(response)


@pytest.mark.asyncio
async def test_async_basic_stream():
    agent = Agent(model=Sambanova(id="Meta-Llama-3.1-8B-Instruct"), markdown=True, telemetry=False)

    async for response in agent.arun("Share a 2 sentence horror story", stream=True):
        assert response.content is not None

    assert agent.run_response is not None
    _assert_metrics(agent.run_response)


def test_with_memory():
    agent = Agent(
        model=Sambanova(id="Meta-Llama-3.1-8B-Instruct"),
        add_history_to_context=True,
        markdown=True,
        telemetry=False,
    )

    # First interaction
    response1 = agent.run("My name is John Smith")
    assert response1.content is not None

    # Second interaction should remember the name
    response2 = agent.run("What's my name?")
    assert response2.content is not None
    assert "John Smith" in response2.content

    # Verify memories were created
    messages = agent.get_messages_for_session()
    assert messages is not None
    assert len(messages) == 5
    assert [m.role for m in messages] == ["system", "user", "assistant", "user", "assistant"]

    # Test metrics structure and types
    _assert_metrics(response2)


def test_response_model():
    class MovieScript(BaseModel):
        title: str = Field(..., description="Movie title")
        genre: str = Field(..., description="Movie genre")
        plot: str = Field(..., description="Brief plot summary")

    agent = Agent(
        model=Sambanova(id="Meta-Llama-3.3-70B-Instruct"),
        markdown=True,
        telemetry=False,
        response_model=MovieScript,
    )

    response = agent.run("Create a movie about time travel")

    # Verify structured output
    assert isinstance(response.content, MovieScript)
    assert response.content.title is not None
    assert response.content.genre is not None
    assert response.content.plot is not None


def test_json_response_mode():
    class MovieScript(BaseModel):
        title: str = Field(..., description="Movie title")
        genre: str = Field(..., description="Movie genre")
        plot: str = Field(..., description="Brief plot summary")

    agent = Agent(
        model=Sambanova(id="Meta-Llama-3.3-70B-Instruct"),
        use_json_mode=True,
        telemetry=False,
        response_model=MovieScript,
    )

    response = agent.run("Create a movie about time travel")

    # Verify structured output
    assert isinstance(response.content, MovieScript)
    assert response.content.title is not None
    assert response.content.genre is not None
    assert response.content.plot is not None


def test_history():
    agent = Agent(
        model=Sambanova(id="Meta-Llama-3.1-8B-Instruct"),
<<<<<<< HEAD
        storage=SqliteStorage(table_name="agent_sessions", db_file="tmp/agent_db.db"),
=======
        db=SqliteDb(db_file="tmp/sambanova/test_basic.db"),
>>>>>>> 383e2f99
        add_history_to_context=True,
        telemetry=False,
    )
    agent.run("Hello")
    assert agent.run_response is not None
    assert agent.run_response.messages is not None
    assert len(agent.run_response.messages) == 2
    agent.run("Hello 2")
    assert len(agent.run_response.messages) == 4
    agent.run("Hello 3")
    assert len(agent.run_response.messages) == 6
    agent.run("Hello 4")
    assert len(agent.run_response.messages) == 8<|MERGE_RESOLUTION|>--- conflicted
+++ resolved
@@ -139,11 +139,7 @@
 def test_history():
     agent = Agent(
         model=Sambanova(id="Meta-Llama-3.1-8B-Instruct"),
-<<<<<<< HEAD
-        storage=SqliteStorage(table_name="agent_sessions", db_file="tmp/agent_db.db"),
-=======
         db=SqliteDb(db_file="tmp/sambanova/test_basic.db"),
->>>>>>> 383e2f99
         add_history_to_context=True,
         telemetry=False,
     )
