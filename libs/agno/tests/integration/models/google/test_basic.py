--- conflicted
+++ resolved
@@ -191,11 +191,7 @@
         model=Gemini(id="gemini-1.5-flash"),
         exponential_backoff=True,
         delay_between_retries=5,
-<<<<<<< HEAD
-        storage=SqliteStorage(table_name="agent_sessions", db_file="tmp/agent_db.db"),
-=======
         db=SqliteDb(db_file="tmp/google/test_basic.db"),
->>>>>>> 383e2f99
         add_history_to_context=True,
         telemetry=False,
     )
