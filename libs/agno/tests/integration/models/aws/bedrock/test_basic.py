--- conflicted
+++ resolved
@@ -35,7 +35,7 @@
 def test_basic_stream():
     agent = Agent(model=AwsBedrock(id="anthropic.claude-3-sonnet-20240229-v1:0"), markdown=True, telemetry=False)
 
-    for chunk in agent.run("Share a 2 sentence horror story", stream=True)
+    for chunk in agent.run("Share a 2 sentence horror story", stream=True):
         assert chunk.content is not None
 
 
@@ -112,11 +112,7 @@
 def test_history():
     agent = Agent(
         model=AwsBedrock(id="anthropic.claude-3-sonnet-20240229-v1:0"),
-<<<<<<< HEAD
-        storage=SqliteStorage(table_name="agent_sessions", db_file="tmp/agent_db.db"),
-=======
         db=SqliteDb(db_file="tmp/aws-bedrock/test_basic.db"),
->>>>>>> 383e2f99
         add_history_to_context=True,
         telemetry=False,
     )
@@ -234,11 +230,7 @@
     """Test async agent with persistent history."""
     agent = Agent(
         model=AwsBedrock(id="anthropic.claude-3-sonnet-20240229-v1:0"),
-<<<<<<< HEAD
-        storage=SqliteStorage(table_name="agent_sessions", db_file="tmp/agent_db.db"),
-=======
         db=SqliteDb(db_file="tmp/aws-bedrock/test_basic.db"),
->>>>>>> 383e2f99
         add_history_to_context=True,
         telemetry=False,
     )
