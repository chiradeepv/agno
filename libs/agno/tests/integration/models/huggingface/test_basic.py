import pytest
from pydantic import BaseModel, Field

from agno.agent import Agent, RunResponse  # noqa
from agno.db.sqlite import SqliteDb
from agno.exceptions import ModelProviderError
from agno.models.huggingface import HuggingFace


def _assert_metrics(response: RunResponse):
    assert response.metrics is not None
    input_tokens = response.metrics.input_tokens
    output_tokens = response.metrics.output_tokens
    total_tokens = response.metrics.total_tokens

    assert input_tokens > 0
    assert output_tokens > 0
    assert total_tokens > 0
    assert total_tokens == input_tokens + output_tokens


def test_basic():
    agent = Agent(model=HuggingFace(id="mistralai/Mistral-7B-Instruct-v0.2"), markdown=True, telemetry=False)

    response: RunResponse = agent.run("Share a 2 sentence horror story")
    assert response.content is not None
    assert response.messages is not None
    assert len(response.messages) >= 2
    assert response.messages[1].role == "user"

    _assert_metrics(response)


def test_basic_stream():
    agent = Agent(model=HuggingFace(id="mistralai/Mistral-7B-Instruct-v0.2"), markdown=True, telemetry=False)

    response_stream = agent.run("Share a 2 sentence horror story", stream=True)
    for chunk in response_stream:
        assert chunk.content is not None

    assert agent.run_response is not None
    _assert_metrics(agent.run_response)


@pytest.mark.asyncio
async def test_async_basic():
    agent = Agent(model=HuggingFace(id="mistralai/Mistral-7B-Instruct-v0.2"), markdown=True, telemetry=False)

    response = await agent.arun("Share a 2 sentence horror story")

    assert response.content is not None
    assert response.messages is not None
    assert len(response.messages) >= 2
    assert response.messages[1].role == "user"
    _assert_metrics(response)


@pytest.mark.asyncio
async def test_async_basic_stream():
    agent = Agent(model=HuggingFace(id="mistralai/Mistral-7B-Instruct-v0.2"), markdown=True, telemetry=False)

    response_stream = agent.arun("Share a 2 sentence horror story", stream=True)

    async for response in response_stream:
        assert response.content is not None

    assert agent.run_response is not None
    _assert_metrics(agent.run_response)


def test_exception_handling():
    agent = Agent(model=HuggingFace(id="nonexistent-model"), markdown=True, telemetry=False)

    with pytest.raises(ModelProviderError) as exc:
        agent.run("Share a 2 sentence horror story")

    assert exc.value.model_name == "HuggingFace"
    assert exc.value.model_id == "nonexistent-model"
    assert exc.value.status_code in [500, 502]


def test_with_memory():
    agent = Agent(
        model=HuggingFace(id="mistralai/Mistral-7B-Instruct-v0.2"),
        add_history_to_context=True,
        markdown=True,
        telemetry=False,
    )

    # First interaction
    response1 = agent.run("My name is John Smith")
    assert response1.content is not None

    # Second interaction should remember the name
    response2 = agent.run("What's my name?")
    assert "John Smith" in response2.content

    # Verify memories were created
    messages = agent.get_messages_for_session()
    assert len(messages) == 5
    assert [m.role for m in messages] == ["system", "user", "assistant", "user", "assistant"]

    # Test metrics structure and types
    _assert_metrics(response2)


def test_structured_output():
    class MovieScript(BaseModel):
        title: str = Field(..., description="Movie title")
        genre: str = Field(..., description="Movie genre")
        plot: str = Field(..., description="Brief plot summary")

    agent = Agent(
        model=HuggingFace(id="Qwen/Qwen2.5-Coder-32B-Instruct"),
        response_model=MovieScript,
        telemetry=False,
    )

    response = agent.run("Create a movie about time travel")
    # Verify structured output
    assert isinstance(response.content, MovieScript)
    assert response.content.title is not None
    assert response.content.genre is not None
    assert response.content.plot is not None


def test_json_response_mode():
    class MovieScript(BaseModel):
        title: str = Field(..., description="Movie title")
        genre: str = Field(..., description="Movie genre")
        plot: str = Field(..., description="Brief plot summary")

    agent = Agent(
        model=HuggingFace(id="Qwen/Qwen2.5-Coder-32B-Instruct"),
        use_json_mode=True,
        telemetry=False,
        response_model=MovieScript,
    )

    response = agent.run("Create a movie about time travel")

    # Verify structured output
    assert isinstance(response.content, MovieScript)
    assert response.content.title is not None
    assert response.content.genre is not None
    assert response.content.plot is not None


def test_history():
    agent = Agent(
        model=HuggingFace(id="mistralai/Mistral-7B-Instruct-v0.2"),
<<<<<<< HEAD
        storage=SqliteStorage(table_name="agent_sessions", db_file="tmp/agent_db.db"),
=======
        db=SqliteDb(db_file="tmp/huggingface_agent_storage.db"),
>>>>>>> 383e2f99
        add_history_to_context=True,
        telemetry=False,
    )
    agent.run("Hello")
    assert agent.run_response is not None
    assert agent.run_response.messages is not None
    assert len(agent.run_response.messages) == 2
    agent.run("Hello 2")
    assert agent.run_response is not None
    assert agent.run_response.messages is not None
    assert len(agent.run_response.messages) == 4
    agent.run("Hello 3")
    assert agent.run_response is not None
    assert agent.run_response.messages is not None
    assert len(agent.run_response.messages) == 6
    agent.run("Hello 4")
    assert agent.run_response is not None
    assert agent.run_response.messages is not None
    assert len(agent.run_response.messages) == 8<|MERGE_RESOLUTION|>--- conflicted
+++ resolved
@@ -149,11 +149,7 @@
 def test_history():
     agent = Agent(
         model=HuggingFace(id="mistralai/Mistral-7B-Instruct-v0.2"),
-<<<<<<< HEAD
-        storage=SqliteStorage(table_name="agent_sessions", db_file="tmp/agent_db.db"),
-=======
         db=SqliteDb(db_file="tmp/huggingface_agent_storage.db"),
->>>>>>> 383e2f99
         add_history_to_context=True,
         telemetry=False,
     )
