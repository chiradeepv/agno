import pytest
from pydantic import BaseModel, Field

from agno.agent import Agent, RunResponse  # noqa
from agno.db.sqlite import SqliteDb
from agno.models.groq.groq import Groq
from agno.models.mistral import MistralChat


def _assert_metrics(response: RunResponse):
    assert response.metrics is not None
    input_tokens = response.metrics.input_tokens
    output_tokens = response.metrics.output_tokens
    total_tokens = response.metrics.total_tokens

    assert input_tokens > 0
    assert output_tokens > 0
    assert total_tokens > 0
    assert total_tokens == input_tokens + output_tokens


def test_basic():
    agent = Agent(model=MistralChat(id="mistral-small"), markdown=True, telemetry=False)

    # Print the response in the terminal
    response: RunResponse = agent.run("Share a 2 sentence horror story")

    assert response.content is not None
    assert response.messages is not None
    assert len(response.messages) == 3
    assert [m.role for m in response.messages] == ["system", "user", "assistant"]

    _assert_metrics(response)


def test_basic_stream():
    agent = Agent(model=MistralChat(id="mistral-small"), markdown=True, telemetry=False)

    response_stream = agent.run("Share a 2 sentence horror story", stream=True)

    # Verify it's an iterator
    assert hasattr(response_stream, "__iter__")

    responses = list(response_stream)
    assert len(responses) > 0
    for response in responses:
        assert response.content is not None

    assert agent.run_response is not None
    _assert_metrics(agent.run_response)


@pytest.mark.asyncio
async def test_async_basic():
    agent = Agent(model=MistralChat(id="mistral-small"), markdown=True, telemetry=False)

    response = await agent.arun("Share a 2 sentence horror story")

    assert response.content is not None
    assert response.messages is not None
    assert len(response.messages) == 3
    assert [m.role for m in response.messages] == ["system", "user", "assistant"]
    _assert_metrics(response)


@pytest.mark.asyncio
async def test_async_basic_stream():
    agent = Agent(model=MistralChat(id="mistral-small"), markdown=True, telemetry=False)

    async for response in agent.arun("Share a 2 sentence horror story", stream=True):
        assert response.content is not None

    assert agent.run_response is not None
    _assert_metrics(agent.run_response)


def test_with_memory():
    agent = Agent(
        model=MistralChat(id="mistral-large-latest"),
        add_history_to_context=True,
        markdown=True,
        telemetry=False,
    )

    # First interaction
    response1 = agent.run("My name is John Smith")
    assert response1.content is not None

    # Second interaction should remember the name
    response2 = agent.run("What's my name?")
    assert response2.content is not None
    assert "John" in response2.content  # type: ignore

    # Verify memories were created
    messages = agent.get_messages_for_session()
    assert len(messages) == 5
    assert [m.role for m in messages] == ["system", "user", "assistant", "user", "assistant"]

    # Test metrics structure and types
    _assert_metrics(response2)


def test_response_model():
    class MovieScript(BaseModel):
        title: str = Field(..., description="Movie title")
        genre: str = Field(..., description="Movie genre")
        plot: str = Field(..., description="Brief plot summary")

    agent = Agent(
        model=MistralChat(id="mistral-small"),
        markdown=True,
        telemetry=False,
        response_model=MovieScript,
    )

    response = agent.run("Create a movie about time travel")

    # Verify structured output
    assert isinstance(response.content, MovieScript)
    assert response.content.title is not None
    assert response.content.genre is not None
    assert response.content.plot is not None


def test_json_response_mode():
    class MovieScript(BaseModel):
        title: str = Field(..., description="Movie title")
        genre: str = Field(..., description="Movie genre")
        plot: str = Field(..., description="Brief plot summary")

    agent = Agent(
        model=MistralChat(id="mistral-small"),
        use_json_mode=True,
        telemetry=False,
        response_model=MovieScript,
    )

    response = agent.run("Create a movie about time travel")

    # Verify structured output
    assert isinstance(response.content, MovieScript)
    assert response.content.title is not None
    assert response.content.genre is not None
    assert response.content.plot is not None


def test_history():
    agent = Agent(
        model=MistralChat(id="mistral-small"),
<<<<<<< HEAD
        storage=SqliteStorage(table_name="agent_sessions", db_file="tmp/agent_db.db"),
=======
        db=SqliteDb(db_file="tmp/mistral/test_basic.db"),
>>>>>>> 383e2f99
        add_history_to_context=True,
        telemetry=False,
    )
    agent.run("Hello")
    assert agent.run_response is not None
    assert agent.run_response.messages is not None
    assert len(agent.run_response.messages) == 2
    agent.run("Hello 2")
    assert agent.run_response is not None
    assert agent.run_response.messages is not None
    assert len(agent.run_response.messages) == 4
    agent.run("Hello 3")
    assert agent.run_response is not None
    assert agent.run_response.messages is not None
    assert len(agent.run_response.messages) == 6
    agent.run("Hello 4")
    assert agent.run_response is not None
    assert agent.run_response.messages is not None
    assert len(agent.run_response.messages) == 8


def test_with_reasoning():
    agent = Agent(
        model=MistralChat(
            id="mistral-large-latest",
        ),
        reasoning_model=Groq(
            id="deepseek-r1-distill-llama-70b",
        ),
        telemetry=False,
    )
    response = agent.run("What is the capital of France?")
    assert response.content is not None<|MERGE_RESOLUTION|>--- conflicted
+++ resolved
@@ -147,11 +147,7 @@
 def test_history():
     agent = Agent(
         model=MistralChat(id="mistral-small"),
-<<<<<<< HEAD
-        storage=SqliteStorage(table_name="agent_sessions", db_file="tmp/agent_db.db"),
-=======
         db=SqliteDb(db_file="tmp/mistral/test_basic.db"),
->>>>>>> 383e2f99
         add_history_to_context=True,
         telemetry=False,
     )
