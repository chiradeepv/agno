--- conflicted
+++ resolved
@@ -55,7 +55,7 @@
         self.description = description
         if self.agents:
             for agent in self.agents:
-<<<<<<< HEAD
+
                 if not agent.agent_id:
                     agent.agent_id = generate_id(agent.name) 
                 if not agent.app_id:
@@ -67,7 +67,7 @@
                     team.team_id = generate_id(team.name)
                 if not team.app_id:
                     team.app_id = self.app_id
-=======
+
                 agent.initialize_agent()
 
         if self.teams:
@@ -78,7 +78,7 @@
                         member.initialize_agent()
                     elif isinstance(member, Team):
                         member.initialize_team()
->>>>>>> 057436b5
+
 
         if self.workflows:
             for workflow in self.workflows:
