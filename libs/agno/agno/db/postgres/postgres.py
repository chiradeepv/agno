--- conflicted
+++ resolved
@@ -504,11 +504,8 @@
                 if not row:
                     return None
 
-<<<<<<< HEAD
-=======
             log_debug(f"Renamed session with id '{session_id}' to '{session_name}'")
 
->>>>>>> fe1b01b2
             session = dict(row._mapping)
             if not deserialize:
                 return session
@@ -577,14 +574,10 @@
                     ).returning(table)
                     result = sess.execute(stmt)
                     row = result.fetchone()
-<<<<<<< HEAD
-                    session = dict(row._mapping)
-=======
                     session = row._mapping
 
                     log_debug(f"Upserted agent session with id '{session_dict.get('session_id')}'")
 
->>>>>>> fe1b01b2
                     if session is None or not deserialize:
                         return session
                     return AgentSession.from_dict(session)  # type: ignore
@@ -621,14 +614,10 @@
                     ).returning(table)
                     result = sess.execute(stmt)
                     row = result.fetchone()
-<<<<<<< HEAD
-                    session = dict(row._mapping)
-=======
                     session = row._mapping
 
                     log_debug(f"Upserted team session with id '{session_dict.get('session_id')}'")
 
->>>>>>> fe1b01b2
                     if session is None or not deserialize:
                         return session
                     return TeamSession.from_dict(session)  # type: ignore
@@ -663,14 +652,10 @@
                     ).returning(table)
                     result = sess.execute(stmt)
                     row = result.fetchone()
-<<<<<<< HEAD
-                    session = dict(row._mapping)
-=======
                     session = row._mapping
 
                     log_debug(f"Upserted workflow session with id '{session_dict.get('session_id')}'")
 
->>>>>>> fe1b01b2
                     if session is None or not deserialize:
                         return session
                     return WorkflowSession.from_dict(session)  # type: ignore
