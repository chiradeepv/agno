--- conflicted
+++ resolved
@@ -1,12 +1,6 @@
-<<<<<<< HEAD
-from phi.agent import Agent
-from phi.tools.duckduckgo import DuckDuckGo
-from phi.tools.reddit import RedditTools
-=======
 from agno.agent import Agent
 from agno.tools.duckduckgo import DuckDuckGoTools
 from agno.tools.reddit import RedditTools
->>>>>>> e0f6aa2c
 
 web_searcher = Agent(
     name="Web Searcher",
