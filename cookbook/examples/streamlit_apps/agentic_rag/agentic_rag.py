--- conflicted
+++ resolved
@@ -30,19 +30,9 @@
 from typing import Optional
 
 from agno.agent import Agent
-<<<<<<< HEAD
 from agno.db.postgres import PostgresDb
 from agno.knowledge.embedder.openai import OpenAIEmbedder
 from agno.knowledge.knowledge import Knowledge
-=======
-from agno.db.agent.postgres import PostgresAgentStorage
-from agno.knowledge.embedder.openai import OpenAIEmbedder
-from agno.knowledge.knowledge import Knowledge
-from agno.models.anthropic import Claude
-from agno.models.google import Gemini
-from agno.models.groq import Groq
-from agno.models.openai import OpenAIChat
->>>>>>> 2278abf5
 from agno.tools.duckduckgo import DuckDuckGoTools
 from agno.vectordb.pgvector import PgVector
 from utils import get_model_from_id
@@ -58,32 +48,23 @@
 ) -> Agent:
     """Get an Agentic RAG Agent"""
 
-<<<<<<< HEAD
     # Set up the knowledge base
     knowledge_base = Knowledge(
         name="Agentic RAG Knowledge Base",
         description="Knowledge base for agentic RAG application",
         vector_store=PgVector(
-=======
-    # Define the knowledge base
-    knowledge_base = Knowledge(
-        vector_db=PgVector(
->>>>>>> 2278abf5
             db_url=db_url,
             table_name="agentic_rag_documents",
             schema="ai",
             embedder=OpenAIEmbedder(id="text-embedding-3-small"),
         ),
-<<<<<<< HEAD
         max_results=5,
     )
 
     db = PostgresDb(
         db_url=db_url,
         session_table="sessions",
-=======
         max_results=3,  # Retrieve 3 most relevant documents
->>>>>>> 2278abf5
     )
 
     agent = Agent(
